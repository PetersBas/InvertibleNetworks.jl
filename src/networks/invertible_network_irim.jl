--- conflicted
+++ resolved
@@ -153,13 +153,8 @@
 end
 
 # 2D Backward loop: Input (Δη, Δs, η, s), Output (Δη, Δs, η, s)
-<<<<<<< HEAD
-function backward(Δη::AbstractArray{Float32, 4}, Δs::AbstractArray{Float32, 4},
-    η::AbstractArray{Float32, 4}, s::AbstractArray{Float32, 4}, d, J, UL::NetworkLoop)
-=======
-function backward(Δη::AbstractArray{Float32, N}, Δs::AbstractArray{Float32, N}, 
+function backward(Δη::AbstractArray{Float32, N}, Δs::AbstractArray{Float32, N},
     η::AbstractArray{Float32, N}, s::AbstractArray{Float32, N}, d, J, UL::NetworkLoop; set_grad::Bool=true) where N
->>>>>>> 16e70bd8
 
     # Dimensions
     n_in = size(s, N-1) + 1
@@ -197,28 +192,13 @@
     set_grad ? (return Δη, Δs, η, s) : (Δη, Δs, Δθ, η, s)
 end
 
-<<<<<<< HEAD
-# 3D Backward loop: Input (Δη, Δs, η, s), Output (Δη, Δs, η, s)
-function backward(Δη::AbstractArray{Float32, 5}, Δs::AbstractArray{Float32, 5},
-    η::AbstractArray{Float32, 5}, s::AbstractArray{Float32, 5}, d, J, UL::NetworkLoop)
-
-    # Dimensions
-    nx, ny, nz, n_s, batchsize = size(s)
-    n_in = n_s + 1
-    maxiter = length(UL.L)
-    N = cuzeros(Δη, nx, ny, nz, n_in-2, batchsize)
-    typeof(Δs) == Float32 && (Δs = 0f0.*s)  # make Δs zero tensor
-
-    for j=maxiter:-1:1
-        Δηs_, ηs_ = UL.L[j].backward(tensor_cat(Δη, Δs), tensor_cat(η, s))
-=======
+
 ## Jacobian-related utils
 function jacobian(η::AbstractArray{Float32, 5}, s::AbstractArray{Float32, 5}, d, J, UL::NetworkLoop)
     throw(ArgumentError("Jacobian for NetworkLoop not yet implemented"))
 end
->>>>>>> 16e70bd8
-
-adjointJacobian(Δη::AbstractArray{Float32, N}, Δs::AbstractArray{Float32, N}, 
+
+adjointJacobian(Δη::AbstractArray{Float32, N}, Δs::AbstractArray{Float32, N},
 η::AbstractArray{Float32, N}, s::AbstractArray{Float32, N}, d, J, UL::NetworkLoop; set_grad::Bool=true) where N = backward(Δη, Δs, η, s, d, J, UL; set_grad=false)
 
 
