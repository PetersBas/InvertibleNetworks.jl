# Invertible network based hyperbolic layers (Lensink et. al, 2019)
# Author: Philipp Witte, pwitte3@gatech.edu
# Date: February 2020

export NetworkHyperbolic

"""
    H = NetworkHyperbolic(nx, ny, n_in, batchsize, architecture; k=3, s=1, p=1, logdet=true, α=1f0)

    H = NetworkHyperbolic(nx, ny, nz, n_in, batchsize, architecture; k=3, s=1, p=1, logdet=true, α=1f0)

<<<<<<< HEAD
 *Input*:

 - `nx`, `ny`, `n_in`, `batchsize`: spatial dimensions, number of channels and batchsize of input tensor

=======
 Create an invertible network based on hyperbolic layers. The network architecture is specified by a tuple
 of the form ((action_1, n_hidden_1), (action_2, n_hidden_2), ... ). Each inner tuple corresonds to an additional layer. 
 The first inner tuple argument specifies whether the respective layer increases the number of channels (set to `1`), 
 decreases it (set to `-1`) or leaves it constant (set to `0`).  The second argument specifies the number of hidden 
 units for that layer.
 
 *Input*: 
 
 - `nx`, `ny`, `nz`, `n_in`, `batchsize`: spatial dimensions, number of channels and batchsize of input tensor. `nz` is optional.
 
>>>>>>> 508aaea4
 - `n_hidden`: number of hidden units in residual blocks

 - `architecture`: Tuple of tuples specifying the network architecture; ((action_1, n_hidden_1), (action_2, n_hidden_2))

 - `k`, `s`, `p`: Kernel size, stride and padding of convolutional kernels
 
 - `logdet`: Bool to indicate whether to return the logdet

 - `α`: Step size in hyperbolic network. Defaults to `1`

 *Output*:

 - `H`: invertible hyperbolic network.

 *Usage:*

 - Forward mode: `Y_prev, Y_curr, logdet = H.forward(X_prev, X_curr)`

 - Inverse mode: `X_curr, X_new = H.inverse(Y_curr, Y_new)`

 - Backward mode: `ΔX_curr, ΔX_new, X_curr, X_new = H.backward(ΔY_curr, ΔY_new, Y_curr, Y_new)`

 *Trainable parameters:*

 - None in `H` itself

 - Trainable parameters in the hyperbolic layers `H.HL[j]`.

 See also: [`CouplingLayer!`](@ref), [`get_params`](@ref), [`clear_grad!`](@ref)
"""
struct NetworkHyperbolic <: InvertibleNetwork
    HL::AbstractArray{HyperbolicLayer, 1}
    logdet::Bool
end

@Flux.functor NetworkHyperbolic

<<<<<<< HEAD
# Constructor
function NetworkHyperbolic(nx::Int64, ny::Int64, n_in::Int64, batchsize::Int64, L::Int64, K::Int64;
        k=3, s=1, p=1, logdet=true, α=1f0, hidden_factor=1, ncenter=1)
=======
# Constructor 2D
function NetworkHyperbolic(nx::Int64, ny::Int64, n_in::Int64, batchsize::Int64, architecture::NTuple; 
    k=3, s=1, p=1, logdet=true, α=1f0)#, affine_layer=false)
>>>>>>> 508aaea4

    depth = length(architecture)
    HL = Array{HyperbolicLayer}(undef, depth)
<<<<<<< HEAD
    nx = Int(nx/2); ny = Int(ny/2); n_in = Int(n_in*2)  # dimensions after initial wavelet transform

    # Downsampling layers
    count=1
    for i=1:L-1
        if K > 1
            for j=2:K
                HL[count] = HyperbolicLayer(Int(nx/2^(i-1)), Int(ny/2^(i-1)), Int(n_in*4^(i-1)),
                    batchsize, k, s, p; action="same", α=α, hidden_factor=hidden_factor)
                count += 1
            end
        end
        HL[count] = HyperbolicLayer(Int(nx/2^(i-1)), Int(ny/2^(i-1)), Int(n_in*4^(i-1)),
            batchsize, k, s, p; action="down", α=α, hidden_factor=hidden_factor)
        count += 1
    end

    # Middle layers at coarsest scale
    for i=1:ncenter
        HL[count] = HyperbolicLayer(Int(nx/2^(L-1)), Int(ny/2^(L-1)), Int(n_in*4^(L-1)),
            batchsize, k, s, p; action="same", α=α, hidden_factor=hidden_factor)
        count += 1
    end

    # Upsampling layers
    for i=L-1:-1:1
        HL[count] = HyperbolicLayer(Int(nx/2^i), Int(ny/2^i), Int(n_in*4^i),
            batchsize, k, s, p; action="up", α=α, hidden_factor=hidden_factor)
        count += 1
        if K > 1
            for j=2:K
                HL[count] = HyperbolicLayer(Int(nx/2^(i-1)), Int(ny/2^(i-1)), Int(n_in*4^(i-1)), batchsize, k, s, p;
                    action="same", α=α, hidden_factor=hidden_factor)
                count += 1
            end
=======

    for j=1:depth
        
        # Hyperbolic layer at level j
        HL[j] = HyperbolicLayer(nx, ny, n_in, batchsize, k, s, p; 
            action=architecture[j][1], n_hidden=architecture[j][2], α=α)

        # adjust dimensions
        if architecture[j][1] == 1
            nx = Int(nx*2)
            ny = Int(ny*2)
            n_in = Int(n_in/4)
        elseif architecture[j][1] == -1
            nx = Int(nx/2)
            ny = Int(ny/2)
            n_in = Int(n_in*4)
        end
    end

    return NetworkHyperbolic(HL, logdet)
end

# Constructor 3D
function NetworkHyperbolic(nx::Int64, ny::Int64, nz::Int64, n_in::Int64, batchsize::Int64, architecture::NTuple; 
    k=3, s=1, p=1, logdet=true, α=1f0)

    depth = length(architecture)
    HL = Array{HyperbolicLayer}(undef, depth)

    for j=1:depth
        
        # Hyperbolic layer at level j
        HL[j] = HyperbolicLayer(nx, ny, nz, n_in, batchsize, k, s, p; 
            action=architecture[j][1], n_hidden=architecture[j][2], α=α)

        # adjust dimensions
        if architecture[j][1] == 1
            nx = Int(nx*2)
            ny = Int(ny*2)
            nz = Int(nz*2)
            n_in = Int(n_in/8)
        elseif architecture[j][1] == -1
            nx = Int(nx/2)
            ny = Int(ny/2)
            nz = Int(nz/2)
            n_in = Int(n_in*8)
>>>>>>> 508aaea4
        end
    end

    return NetworkHyperbolic(HL, logdet)
end

# Forward pass
function forward(X_prev, X_curr, H::NetworkHyperbolic)
    for j=1:length(H.HL)
        X_prev, X_curr = H.HL[j].forward(X_prev, X_curr)
    end
    return X_prev, X_curr, 1f0  # logdet is always 1
end

# Inverse pass
function inverse(Y_curr, Y_new, H::NetworkHyperbolic)
    for j=length(H.HL):-1:1
        Y_curr, Y_new = H.HL[j].inverse(Y_curr, Y_new)
    end
    return Y_curr, Y_new
end

# Backward pass
function backward(ΔY_curr, ΔY_new, Y_curr, Y_new, H::NetworkHyperbolic; set_grad::Bool=true)
    ~set_grad && (Δθ = Array{Parameter, 1}(undef, 0))
    for j=length(H.HL):-1:1
        if set_grad
            ΔY_curr, ΔY_new, Y_curr, Y_new = H.HL[j].backward(ΔY_curr, ΔY_new, Y_curr, Y_new)
        else
            ΔY_curr, ΔY_new, Δθ_HLj, Y_curr, Y_new = H.HL[j].backward(ΔY_curr, ΔY_new, Y_curr, Y_new; set_grad=set_grad)
            Δθ = cat(Δθ_HLj, Δθ; dims=1)
        end
    end
    set_grad ? (return ΔY_curr, ΔY_new, Y_curr, Y_new) : (return ΔY_curr, ΔY_new, Δθ, Y_curr, Y_new)
end

# Jacobian-related utils
function jacobian(ΔX_prev, ΔX_curr, Δθ::Array{Parameter, 1}, X_prev, X_curr, H::NetworkHyperbolic)
    npars_hl = Int64(length(Δθ)/length(H.HL))
    for j=1:length(H.HL)
        Δθj = Δθ[1+(j-1)*npars_hl:j*npars_hl]
        ΔX_prev, ΔX_curr, X_prev, X_curr = H.HL[j].jacobian(ΔX_prev, ΔX_curr, Δθj, X_prev, X_curr)
    end
    return ΔX_prev, ΔX_curr, X_prev, X_curr
end

adjointJacobian(ΔY_curr, ΔY_new, Y_curr, Y_new, H::NetworkHyperbolic) = backward(ΔY_curr, ΔY_new, Y_curr, Y_new, H; set_grad=false)

## Other utils

# Clear gradients
function clear_grad!(H::NetworkHyperbolic)
    depth = length(H.HL)
    for j=1:depth
        clear_grad!(H.HL[j])
    end
end

# Get parameters
function get_params(H::NetworkHyperbolic)
    depth = length(H.HL)
    p = get_params(H.HL[1])
    if depth > 1
        for j=2:depth
            p = cat(p, get_params(H.HL[j]); dims=1)
        end
    end
    return p
end

# Put parameters
function put_params!(H::NetworkHyperbolic, Params::Array{Any,1})
    depth = length(H.CL)
    put_params!(H.AL, Params[1:2])
    for j = 1:depth
        put_params!(H.HL[j], Params[2*j+1:2*(j+1)])
    end
end<|MERGE_RESOLUTION|>--- conflicted
+++ resolved
@@ -9,29 +9,22 @@
 
     H = NetworkHyperbolic(nx, ny, nz, n_in, batchsize, architecture; k=3, s=1, p=1, logdet=true, α=1f0)
 
-<<<<<<< HEAD
+ Create an invertible network based on hyperbolic layers. The network architecture is specified by a tuple
+ of the form ((action_1, n_hidden_1), (action_2, n_hidden_2), ... ). Each inner tuple corresonds to an additional layer.
+ The first inner tuple argument specifies whether the respective layer increases the number of channels (set to `1`),
+ decreases it (set to `-1`) or leaves it constant (set to `0`).  The second argument specifies the number of hidden
+ units for that layer.
+
  *Input*:
 
- - `nx`, `ny`, `n_in`, `batchsize`: spatial dimensions, number of channels and batchsize of input tensor
+ - `nx`, `ny`, `nz`, `n_in`, `batchsize`: spatial dimensions, number of channels and batchsize of input tensor. `nz` is optional.
 
-=======
- Create an invertible network based on hyperbolic layers. The network architecture is specified by a tuple
- of the form ((action_1, n_hidden_1), (action_2, n_hidden_2), ... ). Each inner tuple corresonds to an additional layer. 
- The first inner tuple argument specifies whether the respective layer increases the number of channels (set to `1`), 
- decreases it (set to `-1`) or leaves it constant (set to `0`).  The second argument specifies the number of hidden 
- units for that layer.
- 
- *Input*: 
- 
- - `nx`, `ny`, `nz`, `n_in`, `batchsize`: spatial dimensions, number of channels and batchsize of input tensor. `nz` is optional.
- 
->>>>>>> 508aaea4
  - `n_hidden`: number of hidden units in residual blocks
 
  - `architecture`: Tuple of tuples specifying the network architecture; ((action_1, n_hidden_1), (action_2, n_hidden_2))
 
  - `k`, `s`, `p`: Kernel size, stride and padding of convolutional kernels
- 
+
  - `logdet`: Bool to indicate whether to return the logdet
 
  - `α`: Step size in hyperbolic network. Defaults to `1`
@@ -63,60 +56,17 @@
 
 @Flux.functor NetworkHyperbolic
 
-<<<<<<< HEAD
-# Constructor
-function NetworkHyperbolic(nx::Int64, ny::Int64, n_in::Int64, batchsize::Int64, L::Int64, K::Int64;
-        k=3, s=1, p=1, logdet=true, α=1f0, hidden_factor=1, ncenter=1)
-=======
 # Constructor 2D
-function NetworkHyperbolic(nx::Int64, ny::Int64, n_in::Int64, batchsize::Int64, architecture::NTuple; 
+function NetworkHyperbolic(nx::Int64, ny::Int64, n_in::Int64, batchsize::Int64, architecture::NTuple;
     k=3, s=1, p=1, logdet=true, α=1f0)#, affine_layer=false)
->>>>>>> 508aaea4
 
     depth = length(architecture)
     HL = Array{HyperbolicLayer}(undef, depth)
-<<<<<<< HEAD
-    nx = Int(nx/2); ny = Int(ny/2); n_in = Int(n_in*2)  # dimensions after initial wavelet transform
-
-    # Downsampling layers
-    count=1
-    for i=1:L-1
-        if K > 1
-            for j=2:K
-                HL[count] = HyperbolicLayer(Int(nx/2^(i-1)), Int(ny/2^(i-1)), Int(n_in*4^(i-1)),
-                    batchsize, k, s, p; action="same", α=α, hidden_factor=hidden_factor)
-                count += 1
-            end
-        end
-        HL[count] = HyperbolicLayer(Int(nx/2^(i-1)), Int(ny/2^(i-1)), Int(n_in*4^(i-1)),
-            batchsize, k, s, p; action="down", α=α, hidden_factor=hidden_factor)
-        count += 1
-    end
-
-    # Middle layers at coarsest scale
-    for i=1:ncenter
-        HL[count] = HyperbolicLayer(Int(nx/2^(L-1)), Int(ny/2^(L-1)), Int(n_in*4^(L-1)),
-            batchsize, k, s, p; action="same", α=α, hidden_factor=hidden_factor)
-        count += 1
-    end
-
-    # Upsampling layers
-    for i=L-1:-1:1
-        HL[count] = HyperbolicLayer(Int(nx/2^i), Int(ny/2^i), Int(n_in*4^i),
-            batchsize, k, s, p; action="up", α=α, hidden_factor=hidden_factor)
-        count += 1
-        if K > 1
-            for j=2:K
-                HL[count] = HyperbolicLayer(Int(nx/2^(i-1)), Int(ny/2^(i-1)), Int(n_in*4^(i-1)), batchsize, k, s, p;
-                    action="same", α=α, hidden_factor=hidden_factor)
-                count += 1
-            end
-=======
 
     for j=1:depth
-        
+
         # Hyperbolic layer at level j
-        HL[j] = HyperbolicLayer(nx, ny, n_in, batchsize, k, s, p; 
+        HL[j] = HyperbolicLayer(nx, ny, n_in, batchsize, k, s, p;
             action=architecture[j][1], n_hidden=architecture[j][2], α=α)
 
         # adjust dimensions
@@ -135,16 +85,16 @@
 end
 
 # Constructor 3D
-function NetworkHyperbolic(nx::Int64, ny::Int64, nz::Int64, n_in::Int64, batchsize::Int64, architecture::NTuple; 
+function NetworkHyperbolic(nx::Int64, ny::Int64, nz::Int64, n_in::Int64, batchsize::Int64, architecture::NTuple;
     k=3, s=1, p=1, logdet=true, α=1f0)
 
     depth = length(architecture)
     HL = Array{HyperbolicLayer}(undef, depth)
 
     for j=1:depth
-        
+
         # Hyperbolic layer at level j
-        HL[j] = HyperbolicLayer(nx, ny, nz, n_in, batchsize, k, s, p; 
+        HL[j] = HyperbolicLayer(nx, ny, nz, n_in, batchsize, k, s, p;
             action=architecture[j][1], n_hidden=architecture[j][2], α=α)
 
         # adjust dimensions
@@ -158,7 +108,6 @@
             ny = Int(ny/2)
             nz = Int(nz/2)
             n_in = Int(n_in*8)
->>>>>>> 508aaea4
         end
     end
 
