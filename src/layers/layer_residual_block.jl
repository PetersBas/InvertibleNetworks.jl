# Residual block from Putzky and Welling (2019): https://arxiv.org/abs/1911.10914
# Author: Philipp Witte, pwitte3@gatech.edu
# Date: January 2020

export ResidualBlock

"""
    RB = ResidualBlock(nx, ny, n_in, n_hidden, batchsize; k1=3, k2=3, p1=1, p2=1, s1=1, s2=1, fan=false) (2D)

    RB = ResidualBlock(nx, ny, nz, n_in, n_hidden, batchsize; k1=3, k2=3, p1=1, p2=1, s1=1, s2=1, fan=false) (3D)

or

    RB = ResidualBlock(nx, ny, n_in, n_hidden, batchsize; k1=3, k2=3, p1=1, p2=1, s1=1, s2=1, fan=false) (2D)

    RB = ResidualBlock(nx, ny, nz, n_in, n_hidden, batchsize; k1=3, k2=3, p1=1, p2=1, s1=1, s2=1, fan=false) (3D)

 Create a (non-invertible) residual block, consisting of three convolutional layers and activation functions.
 The first convolution is a downsampling operation with a stride equal to the kernel dimension. The last
 convolution is the corresponding transpose operation and upsamples the data to either its original dimensions
 or to twice the number of input channels (for `fan=true`). The first and second layer contain a bias term.

 *Input*:

 - `nx`, `ny`, `nz`: spatial dimensions of input

 - `n_in`, `n_hidden`: number of input and hidden channels

 - `k1`, `k2`: kernel size of convolutions in residual block. `k1` is the kernel of the first and third
    operator, `k2` is the kernel size of the second operator.

 - `p1`, `p2`: padding for the first and third convolution (`p1`) and the second convolution (`p2`)

 - `s1`, `s2`: stride for the first and third convolution (`s1`) and the second convolution (`s2`)

 - `fan`: bool to indicate whether the ouput has twice the number of input channels. For `fan=false`, the last
    activation function is a gated linear unit (thereby bringing the output back to the original dimensions).
    For `fan=true`, the last activation is a ReLU, in which case the output has twice the number of channels
    as the input.

or

 - `W1`, `W2`, `W3`: 4D tensors of convolutional weights

 - `b1`, `b2`: bias terms

 - `nx`, `ny`: spatial dimensions of input image

 *Output*:

 - `RB`: residual block layer

 *Usage:*

 - Forward mode: `Y = RB.forward(X)`

 - Backward mode: `ΔX = RB.backward(ΔY, X)`

 *Trainable parameters:*

 - Convolutional kernel weights `RB.W1`, `RB.W2` and `RB.W3`

 - Bias terms `RB.b1` and `RB.b2`

 See also: [`get_params`](@ref), [`clear_grad!`](@ref)
"""
struct ResidualBlock <: NeuralNetLayer
    W1::Parameter
    W2::Parameter
    W3::Parameter
    b1::Parameter
    b2::Parameter
    fan::Bool
    cdims1::DenseConvDims
    cdims2::DenseConvDims
    cdims3::DenseConvDims
end

@Flux.functor ResidualBlock

#######################################################################################################################
# 2D Constructors

# Constructor 2D
function ResidualBlock(nx, ny, n_in, n_hidden, batchsize; k1=3, k2=3, p1=1, p2=1, s1=1, s2=1, fan=false)

    # Initialize weights
    W1 = Parameter(glorot_uniform(k1, k1, n_in, n_hidden))
    W2 = Parameter(glorot_uniform(k2, k2, n_hidden, n_hidden))
    W3 = Parameter(1f-2*glorot_uniform(k1, k1, 2*n_in, n_hidden))
    b1 = Parameter(zeros(Float32, n_hidden))
    b2 = Parameter(zeros(Float32, n_hidden))

    # Dimensions for convolutions
    cdims1 = DenseConvDims((nx, ny, n_in, batchsize), (k1, k1, n_in, n_hidden);
        stride=(s1, s1), padding=(p1, p1))
    cdims2 = DenseConvDims((Int(nx/s1), Int(ny/s1), n_hidden, batchsize),
        (k2, k2, n_hidden, n_hidden); stride=(s2, s2), padding=(p2, p2))
    cdims3 = DenseConvDims((nx, ny, 2*n_in, batchsize), (k1, k1, 2*n_in, n_hidden);
        stride=(s1, s1), padding=(p1 ,p1))

    return ResidualBlock(W1, W2, W3, b1, b2, fan, cdims1, cdims2, cdims3)
end

# Constructor for given weights 2D
function ResidualBlock(W1, W2, W3, b1, b2, nx, ny, batchsize; p1=1, p2=1, s1=1, s2=1, fan=false)

    # Make weights parameters
    W1 = Parameter(W1)
    W2 = Parameter(W2)
    W3 = Parameter(W3)
    b1 = Parameter(b1)
    b2 = Parameter(b2)

    # Dimensions for convolutions
    k1, n_in, n_hidden = size(W1)[2:4]
    k2 = size(W2)[1]
    cdims1 = DenseConvDims((nx, ny, n_in, batchsize), (k1, k1, n_in, n_hidden);
        stride=(s1, s1), padding=(p1, p1))
    cdims2 = DenseConvDims((Int(nx/s1), Int(ny/s1), n_hidden, batchsize),
        (k2, k2, n_hidden, n_hidden); stride=(s2, s2), padding=(p2, p2))
    cdims3 = DenseConvDims((nx, ny, 2*n_in, batchsize), (k1, k1, 2*n_in, n_hidden);
        stride=(s1, s1), padding=(p1, p1))

    return ResidualBlock(W1, W2, W3, b1, b2, fan, cdims1, cdims2, cdims3)
end

#######################################################################################################################
# 3D Constructors

# Constructor 3D
function ResidualBlock(nx, ny, nz, n_in, n_hidden, batchsize; k1=3, k2=3, p1=1, p2=1, s1=1, s2=1, fan=false)

    # Initialize weights
    W1 = Parameter(glorot_uniform(k1, k1, k1, n_in, n_hidden))
    W2 = Parameter(glorot_uniform(k2, k2, k2, n_hidden, n_hidden))
    W3 = Parameter(1f-2*glorot_uniform(k1, k1, k1, 2*n_in, n_hidden))
    b1 = Parameter(zeros(Float32, n_hidden))
    b2 = Parameter(zeros(Float32, n_hidden))

    # Dimensions for convolutions
    cdims1 = DenseConvDims((nx, ny, nz, n_in, batchsize), (k1, k1, k1, n_in, n_hidden);
        stride=(s1, s1, s1), padding=(p1, p1, p1))
    cdims2 = DenseConvDims((Int(nx/s1), Int(ny/s1), Int(nz/s1), n_hidden, batchsize),
        (k2, k2, k2, n_hidden, n_hidden); stride=(s2, s2, s2), padding=(p2, p2, p2))
    cdims3 = DenseConvDims((nx, ny, nz, 2*n_in, batchsize), (k1, k1, k1, 2*n_in, n_hidden);
        stride=(s1, s1, s1), padding=(p1, p1, p1))

    return ResidualBlock(W1, W2, W3, b1, b2, fan, cdims1, cdims2, cdims3)
end

# Constructor for given weights 3D
function ResidualBlock(W1, W2, W3, b1, b2, nx::Int64, ny::Int64, nz::Int64, batchsize::Int64;
                      p1=1, p2=1, s1=1, s2=1, fan=false)

    # Make weights parameters
    W1 = Parameter(W1)
    W2 = Parameter(W2)
    W3 = Parameter(W3)
    b1 = Parameter(b1)
    b2 = Parameter(b2)

    # Dimensions for convolutions
    k1, n_in, n_hidden = size(W1)[3:5]
    k2 = size(W2)[1]
    cdims1 = DenseConvDims((nx, ny, nz, n_in, batchsize), (k1, k1, k1, n_in, n_hidden);
        stride=(s1, s1, s1), padding=(p1, p1, p1))
    cdims2 = DenseConvDims((Int(nx/s1), Int(ny/s1), Int(nz/s1), n_hidden, batchsize),
        (k2, k2, k2, n_hidden, n_hidden); stride=(s2, s2, s2), padding=(p2, p2, p2))
    cdims3 = DenseConvDims((nx, ny, nz, 2*n_in, batchsize), (k1, k1, k1, 2*n_in, n_hidden);
        stride=(s1, s1, s1), padding=(p1, p1, p1))

    return ResidualBlock(W1, W2, W3, b1, b2, fan, cdims1, cdims2, cdims3)
end

#######################################################################################################################
# Functions

# Forward 2D
function forward(X1::AbstractArray{Float32, N}, RB::ResidualBlock; save=false) where N
    inds =[i!=(N-1) ? 1 : (:) for i=1:N]

    Y1 = conv(X1, RB.W1.data, RB.cdims1) .+ reshape(RB.b1.data, inds...)
    X2 = ReLU(Y1)

    Y2 = X2 + conv(X2, RB.W2.data, RB.cdims2) .+ reshape(RB.b2.data, inds...)
    X3 = ReLU(Y2)

    Y3 = ∇conv_data(X3, RB.W3.data, RB.cdims3)
    RB.fan == true ? (X4 = ReLU(Y3)) : (X4 = GaLU(Y3))

    if save == false
        return X4
    else
        return Y1, Y2, Y3, X2, X3
    end
end

# Backward 2D
function backward(ΔX4::AbstractArray{Float32, N}, X1::AbstractArray{Float32, N}, RB::ResidualBlock; set_grad::Bool=true) where N
    inds = [i!=(N-1) ? 1 : (:) for i=1:N]
    dims = collect(1:N-1); dims[end] +=1

    # Recompute forward states from input X
    Y1, Y2, Y3, X2, X3 = forward(X1, RB; save=true)

    # Backpropagate residual ΔX4 and compute gradients
    RB.fan == true ? (ΔY3 = ReLUgrad(ΔX4, Y3)) : (ΔY3 = GaLUgrad(ΔX4, Y3))
    ΔX3 = conv(ΔY3, RB.W3.data, RB.cdims3)
    ΔW3 = ∇conv_filter(ΔY3, X3, RB.cdims3)

    ΔY2 = ReLUgrad(ΔX3, Y2)
    ΔX2 = ∇conv_data(ΔY2, RB.W2.data, RB.cdims2) + ΔY2
    ΔW2 = ∇conv_filter(X2, ΔY2, RB.cdims2)
    Δb2 = sum(ΔY2, dims=dims)[inds...]

    ΔY1 = ReLUgrad(ΔX2, Y1)
    ΔX1 = ∇conv_data(ΔY1, RB.W1.data, RB.cdims1)
    ΔW1 = ∇conv_filter(X1, ΔY1, RB.cdims1)
    Δb1 = sum(ΔY1, dims=dims)[inds...]

    # Set gradients
    if set_grad
        RB.W1.grad = ΔW1
        RB.W2.grad = ΔW2
        RB.W3.grad = ΔW3
        RB.b1.grad = Δb1
        RB.b2.grad = Δb2
    else
        Δθ = [Parameter(ΔW1), Parameter(ΔW2), Parameter(ΔW3), Parameter(Δb1), Parameter(Δb2)]
    end

    set_grad ? (return ΔX1) : (return ΔX1, Δθ)
end
## Jacobian-related functions

function jacobian(ΔX1::AbstractArray{Float32, N}, Δθ::Array{Parameter, 1}, X1::AbstractArray{Float32, N}, RB::ResidualBlock) where N
    inds = [i!=(N-1) ? 1 : (:) for i=1:N]

    Y1 = conv(X1, RB.W1.data, RB.cdims1) .+ reshape(RB.b1.data, inds...)
    ΔY1 = conv(ΔX1, RB.W1.data, RB.cdims1) + conv(X1, Δθ[1].data, RB.cdims1) .+ reshape(Δθ[4].data, inds...)
    X2 = ReLU(Y1)
    ΔX2 = ReLUgrad(ΔY1, Y1)

    Y2 = X2 + conv(X2, RB.W2.data, RB.cdims2) .+ reshape(RB.b2.data, inds...)
    ΔY2 = ΔX2 + conv(ΔX2, RB.W2.data, RB.cdims2) + conv(X2, Δθ[2].data, RB.cdims2) .+ reshape(Δθ[5].data, inds...)
    X3 = ReLU(Y2)
    ΔX3 = ReLUgrad(ΔY2, Y2)

    Y3 = ∇conv_data(X3, RB.W3.data, RB.cdims3)
    ΔY3 = ∇conv_data(ΔX3, RB.W3.data, RB.cdims3) + ∇conv_data(X3, Δθ[3].data, RB.cdims3)
    if RB.fan == true
        X4 = ReLU(Y3)
        ΔX4 = ReLUgrad(ΔY3, Y3)
    else
        ΔX4, X4 = GaLUjacobian(ΔY3, Y3)
    end

    return ΔX4, X4

end
 
# 2D/3D
function adjointJacobian(ΔX4::AbstractArray{Float32, N}, X1::AbstractArray{Float32, N}, RB::ResidualBlock) where N
    return backward(ΔX4, X1, RB; set_grad=false)
end

## Other utils
# Clear gradients
function clear_grad!(RB::ResidualBlock)
    RB.W1.grad = nothing
    RB.W2.grad = nothing
    RB.W3.grad = nothing
    RB.b1.grad = nothing
    RB.b2.grad = nothing
end

<<<<<<< HEAD
"""
    P = get_params(NL::NeuralNetLayer)

 Returns a cell array of all parameters in the network layer. Each cell
 entry contains a reference to the original parameter; i.e. modifying
 the paramters in `P`, modifies the parameters in `NL`.
"""
get_params(RB::ResidualBlock) = [RB.W1, RB.W2, RB.W3, RB.b1, RB.b2]


"""
    P = put_params!(NL::NeuralNetLayer, Params::Array{Parameter,1})

 Inputs a initialized ResidualBlock and desired parameters values to load.
"""
function put_params!(RB::ResidualBlock, Params::Array{Any,1})
    RB.W1.data = Params[1].data
    RB.W2.data = Params[2].data
    RB.W3.data = Params[3].data
    RB.b1.data = Params[4].data
    RB.b2.data = Params[5].data
end
=======
get_params(RB::ResidualBlock) = [RB.W1, RB.W2, RB.W3, RB.b1, RB.b2]
>>>>>>> 16e70bd8
<|MERGE_RESOLUTION|>--- conflicted
+++ resolved
@@ -259,7 +259,7 @@
     return ΔX4, X4
 
 end
- 
+
 # 2D/3D
 function adjointJacobian(ΔX4::AbstractArray{Float32, N}, X1::AbstractArray{Float32, N}, RB::ResidualBlock) where N
     return backward(ΔX4, X1, RB; set_grad=false)
@@ -275,14 +275,6 @@
     RB.b2.grad = nothing
 end
 
-<<<<<<< HEAD
-"""
-    P = get_params(NL::NeuralNetLayer)
-
- Returns a cell array of all parameters in the network layer. Each cell
- entry contains a reference to the original parameter; i.e. modifying
- the paramters in `P`, modifies the parameters in `NL`.
-"""
 get_params(RB::ResidualBlock) = [RB.W1, RB.W2, RB.W3, RB.b1, RB.b2]
 
 
@@ -298,6 +290,3 @@
     RB.b1.data = Params[4].data
     RB.b2.data = Params[5].data
 end
-=======
-get_params(RB::ResidualBlock) = [RB.W1, RB.W2, RB.W3, RB.b1, RB.b2]
->>>>>>> 16e70bd8
