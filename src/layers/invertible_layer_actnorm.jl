--- conflicted
+++ resolved
@@ -217,22 +217,10 @@
 function tag_as_reversed!(AN::ActNorm, tag::Bool)
     AN.is_reversed = tag
     return AN
-<<<<<<< HEAD
 end
 
 # Put parameters
 function put_params!(AN::ActNorm, Params::Array{Any,1})
     AN.s.data = Params[1].data
     AN.b.data = Params[2].data
-end
-
-# 2D Logdet
-logdet_forward(nx, ny, s) = nx*ny*sum(log.(abs.(s.data)))
-logdet_backward(nx, ny, s) = nx*ny ./ s.data
-
-# 3D Logdet
-logdet_forward(nx, ny, nz, s) = nx*ny*nz*sum(log.(abs.(s.data)))
-logdet_backward(nx, ny, nz, s) = nx*ny*nz ./ s.data
-=======
-end
->>>>>>> 16e70bd8
+end